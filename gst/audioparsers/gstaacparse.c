--- conflicted
+++ resolved
@@ -954,8 +954,7 @@
     guint needed_data = 1024;
 
     ret = gst_aac_parse_check_loas_frame (aacparse, data,
-        GST_BUFFER_SIZE (buffer), GST_BASE_PARSE_DRAINING (parse),
-        framesize, &needed_data);
+        size, GST_BASE_PARSE_DRAINING (parse), framesize, &needed_data);
 
     if (!ret) {
       GST_DEBUG ("buffer didn't contain valid frame");
@@ -1014,41 +1013,26 @@
     /* see above */
     frame->overhead = 7;
 
-    gst_aac_parse_parse_adts_header (aacparse, GST_BUFFER_DATA (buffer),
+    data = gst_buffer_map (buffer, &size, NULL, GST_MAP_READ);
+    gst_aac_parse_parse_adts_header (aacparse, data,
         &rate, &channels, NULL, NULL);
+    gst_buffer_unmap (buffer, data, size);
+
     GST_LOG_OBJECT (aacparse, "rate: %d, chans: %d", rate, channels);
 
-<<<<<<< HEAD
-  data = gst_buffer_map (buffer, &size, NULL, GST_MAP_READ);
-  gst_aac_parse_parse_adts_header (aacparse, data,
-      &rate, &channels, NULL, NULL);
-  gst_buffer_unmap (buffer, data, size);
-
-  GST_LOG_OBJECT (aacparse, "rate: %d, chans: %d", rate, channels);
-
-  if (G_UNLIKELY (rate != aacparse->sample_rate
-          || channels != aacparse->channels)) {
-    GstCaps *sinkcaps;
-
-    aacparse->sample_rate = rate;
-    aacparse->channels = channels;
-
-    sinkcaps = gst_pad_get_current_caps (GST_BASE_PARSE (aacparse)->sinkpad);
-    if (!gst_aac_parse_set_src_caps (aacparse, sinkcaps)) {
-      /* If linking fails, we need to return appropriate error */
-      gst_caps_unref (sinkcaps);
-      ret = GST_FLOW_NOT_LINKED;
-=======
     if (G_UNLIKELY (rate != aacparse->sample_rate
             || channels != aacparse->channels)) {
+      GstCaps *sinkcaps;
+
       aacparse->sample_rate = rate;
       aacparse->channels = channels;
 
-      if (!gst_aac_parse_set_src_caps (aacparse,
-              GST_PAD_CAPS (GST_BASE_PARSE (aacparse)->sinkpad))) {
+      sinkcaps = gst_pad_get_current_caps (GST_BASE_PARSE (aacparse)->sinkpad);
+      if (!gst_aac_parse_set_src_caps (aacparse, sinkcaps)) {
         /* If linking fails, we need to return appropriate error */
         ret = GST_FLOW_NOT_LINKED;
       }
+      gst_caps_unref (sinkcaps);
 
       gst_base_parse_set_frame_rate (GST_BASE_PARSE (aacparse),
           aacparse->sample_rate, aacparse->frame_samples, 2, 2);
@@ -1059,8 +1043,9 @@
     /* see above */
     frame->overhead = 3;
 
-    if (!gst_aac_parse_read_loas_config (aacparse, GST_BUFFER_DATA (buffer),
-            GST_BUFFER_SIZE (buffer), &rate, &channels, NULL)) {
+    data = gst_buffer_map (buffer, &size, NULL, GST_MAP_READ);
+    if (!gst_aac_parse_read_loas_config (aacparse, data, size, &rate, &channels,
+            NULL)) {
       GST_WARNING_OBJECT (aacparse, "Error reading LOAS config");
     } else if (G_UNLIKELY (rate != aacparse->sample_rate
             || channels != aacparse->channels)) {
@@ -1069,19 +1054,21 @@
       setcaps = TRUE;
       GST_INFO_OBJECT (aacparse, "New LOAS config: %d Hz, %d channels", rate,
           channels);
->>>>>>> 2b2c0940
-    }
-    gst_caps_unref (sinkcaps);
+    }
+    gst_buffer_unmap (buffer, data, size);
 
     /* We want to set caps both at start, and when rate/channels change.
        Since only some LOAS frames have that info, we may receive frames
        before knowing about rate/channels. */
-    if (setcaps || !GST_PAD_CAPS (GST_BASE_PARSE_SRC_PAD (aacparse))) {
-      if (!gst_aac_parse_set_src_caps (aacparse,
-              GST_PAD_CAPS (GST_BASE_PARSE (aacparse)->sinkpad))) {
+    if (setcaps
+        || !gst_pad_has_current_caps (GST_BASE_PARSE_SRC_PAD (aacparse))) {
+      GstCaps *sinkcaps =
+          gst_pad_get_current_caps (GST_BASE_PARSE (aacparse)->sinkpad);
+      if (!gst_aac_parse_set_src_caps (aacparse, sinkcaps)) {
         /* If linking fails, we need to return appropriate error */
         ret = GST_FLOW_NOT_LINKED;
       }
+      gst_caps_unref (sinkcaps);
 
       gst_base_parse_set_frame_rate (GST_BASE_PARSE (aacparse),
           aacparse->sample_rate, aacparse->frame_samples, 2, 2);
