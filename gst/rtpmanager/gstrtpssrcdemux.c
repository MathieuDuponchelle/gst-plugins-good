--- conflicted
+++ resolved
@@ -509,11 +509,8 @@
   GstRtpSsrcDemux *demux;
   guint32 ssrc;
   GstRtpSsrcDemuxPad *dpad;
-<<<<<<< HEAD
   GstRTPBuffer rtp;
-=======
   GstPad *srcpad;
->>>>>>> 1438bf26
 
   demux = GST_RTP_SSRC_DEMUX (GST_OBJECT_PARENT (pad));
 
@@ -568,11 +565,8 @@
   guint32 ssrc;
   GstRtpSsrcDemuxPad *dpad;
   GstRTCPPacket packet;
-<<<<<<< HEAD
   GstRTCPBuffer rtcp;
-=======
   GstPad *srcpad;
->>>>>>> 1438bf26
 
   demux = GST_RTP_SSRC_DEMUX (GST_OBJECT_PARENT (pad));
 
